<?xml version="1.0" encoding="UTF-8"?>
<!--
	Licensed to the Apache Software Foundation (ASF) under one or more
	contributor license agreements.  See the NOTICE file distributed with
	this work for additional information regarding copyright ownership.
	The ASF licenses this file to You under the Apache License, Version 2.0
	(the "License"); you may not use this file except in compliance with
	the License.  You may obtain a copy of the License at

	http://www.apache.org/licenses/LICENSE-2.0

	Unless required by applicable law or agreed to in writing, software
	distributed under the License is distributed on an "AS IS" BASIS,
	WITHOUT WARRANTIES OR CONDITIONS OF ANY KIND, either express or implied.
	See the License for the specific language governing permissions and
	limitations under the License.
-->
<project xmlns="http://maven.apache.org/POM/4.0.0" xmlns:xsi="http://www.w3.org/2001/XMLSchema-instance" xsi:schemaLocation="http://maven.apache.org/POM/4.0.0 http://maven.apache.org/maven-v4_0_0.xsd">

  <modelVersion>4.0.0</modelVersion>
  <parent>
    <groupId>org.apache.camel</groupId>
    <artifactId>camel-parent</artifactId>
<<<<<<< HEAD
    <version>2.10-SNAPSHOT</version>
    <relativePath>../../parent</relativePath>
  </parent>

  <artifactId>camel-sql</artifactId>
  <packaging>bundle</packaging>
  <name>Camel :: SQL</name>
  <description>Camel SQL support</description>

  <properties>
    <camel.osgi.export.pkg>
      org.apache.camel.component.sql.*;${camel.osgi.version},
      org.apache.camel.processor.aggregate.jdbc.*;${camel.osgi.version},
      org.apache.camel.processor.idempotent.jdbc.*;${camel.osgi.version}
    </camel.osgi.export.pkg>
    <camel.osgi.import.pkg>
      !org.apache.camel.component.sql.*,
      !org.apache.camel.processor.aggregate.jdbc.*,
      !org.apache.camel.processor.idempotent.jdbc.*,
      ${camel.osgi.import.defaults},
      *
    </camel.osgi.import.pkg>
  </properties>

  <dependencies>
    <dependency>
      <groupId>org.apache.camel</groupId>
      <artifactId>camel-core</artifactId>
    </dependency>
    <dependency>
      <groupId>org.springframework</groupId>
      <artifactId>spring-jdbc</artifactId>
    </dependency>

    <!-- test dependencies -->
    <dependency>
      <groupId>org.apache.camel</groupId>
      <artifactId>camel-test-spring</artifactId>			
      <scope>test</scope>
    </dependency>
    <dependency>
      <groupId>org.springframework</groupId>
      <artifactId>spring-test</artifactId>
      <scope>test</scope>
    </dependency>
    <dependency>
      <groupId>junit</groupId>
      <artifactId>junit</artifactId>
      <scope>test</scope>
    </dependency>
    <dependency>
      <groupId>org.slf4j</groupId>
      <artifactId>slf4j-log4j12</artifactId>
      <scope>test</scope>
    </dependency>
    <dependency>
      <groupId>org.apache.derby</groupId>
      <artifactId>derby</artifactId>
      <scope>test</scope>
    </dependency>
  </dependencies>

  <build>
    <plugins>
      <!-- use per test fork mode to avoid side effects -->
      <plugin>
        <artifactId>maven-surefire-plugin</artifactId>
        <configuration>
          <forkMode>pertest</forkMode>
          <systemProperties>
            <property>
              <name>derby.stream.error.file</name>
              <value>target/derby.log</value>
            </property>
          </systemProperties>
        </configuration>
      </plugin>
    </plugins>
  </build>
=======
    <version>2.9.1</version>
    <relativePath>../../parent</relativePath>
  </parent>

  <artifactId>camel-sql</artifactId>
  <packaging>bundle</packaging>
  <name>Camel :: SQL</name>
  <description>Camel SQL support</description>

  <properties>
    <camel.osgi.export.pkg>
      org.apache.camel.component.sql.*;${camel.osgi.version},
      org.apache.camel.processor.aggregate.jdbc.*;${camel.osgi.version},
      org.apache.camel.processor.idempotent.jdbc.*;${camel.osgi.version}
    </camel.osgi.export.pkg>
    <camel.osgi.import.pkg>
      !org.apache.camel.component.sql.*,
      !org.apache.camel.processor.aggregate.jdbc.*,
      !org.apache.camel.processor.idempotent.jdbc.*,
      ${camel.osgi.import.defaults},
      *
    </camel.osgi.import.pkg>
  </properties>

  <dependencies>
    <dependency>
      <groupId>org.apache.camel</groupId>
      <artifactId>camel-core</artifactId>
    </dependency>
    <dependency>
      <groupId>org.springframework</groupId>
      <artifactId>spring-jdbc</artifactId>
    </dependency>

    <!-- test dependencies -->
    <dependency>
      <groupId>org.apache.camel</groupId>
      <artifactId>camel-test</artifactId>			
      <scope>test</scope>
    </dependency>
    <dependency>
      <groupId>org.springframework</groupId>
      <artifactId>spring-test</artifactId>
      <scope>test</scope>
    </dependency>
    <dependency>
      <groupId>junit</groupId>
      <artifactId>junit</artifactId>
      <scope>test</scope>
    </dependency>
    <dependency>
      <groupId>org.slf4j</groupId>
      <artifactId>slf4j-log4j12</artifactId>
      <scope>test</scope>
    </dependency>
    <dependency>
      <groupId>org.apache.derby</groupId>
      <artifactId>derby</artifactId>
      <scope>test</scope>
    </dependency>
  </dependencies>

  <build>
    <plugins>
      <!-- use per test fork mode to avoid side effects -->
      <plugin>
        <artifactId>maven-surefire-plugin</artifactId>
        <configuration>
          <forkMode>pertest</forkMode>
          <systemProperties>
            <property>
              <name>derby.stream.error.file</name>
              <value>target/derby.log</value>
            </property>
          </systemProperties>
        </configuration>
      </plugin>
    </plugins>
  </build>

>>>>>>> d8afb789
</project><|MERGE_RESOLUTION|>--- conflicted
+++ resolved
@@ -21,87 +21,6 @@
   <parent>
     <groupId>org.apache.camel</groupId>
     <artifactId>camel-parent</artifactId>
-<<<<<<< HEAD
-    <version>2.10-SNAPSHOT</version>
-    <relativePath>../../parent</relativePath>
-  </parent>
-
-  <artifactId>camel-sql</artifactId>
-  <packaging>bundle</packaging>
-  <name>Camel :: SQL</name>
-  <description>Camel SQL support</description>
-
-  <properties>
-    <camel.osgi.export.pkg>
-      org.apache.camel.component.sql.*;${camel.osgi.version},
-      org.apache.camel.processor.aggregate.jdbc.*;${camel.osgi.version},
-      org.apache.camel.processor.idempotent.jdbc.*;${camel.osgi.version}
-    </camel.osgi.export.pkg>
-    <camel.osgi.import.pkg>
-      !org.apache.camel.component.sql.*,
-      !org.apache.camel.processor.aggregate.jdbc.*,
-      !org.apache.camel.processor.idempotent.jdbc.*,
-      ${camel.osgi.import.defaults},
-      *
-    </camel.osgi.import.pkg>
-  </properties>
-
-  <dependencies>
-    <dependency>
-      <groupId>org.apache.camel</groupId>
-      <artifactId>camel-core</artifactId>
-    </dependency>
-    <dependency>
-      <groupId>org.springframework</groupId>
-      <artifactId>spring-jdbc</artifactId>
-    </dependency>
-
-    <!-- test dependencies -->
-    <dependency>
-      <groupId>org.apache.camel</groupId>
-      <artifactId>camel-test-spring</artifactId>			
-      <scope>test</scope>
-    </dependency>
-    <dependency>
-      <groupId>org.springframework</groupId>
-      <artifactId>spring-test</artifactId>
-      <scope>test</scope>
-    </dependency>
-    <dependency>
-      <groupId>junit</groupId>
-      <artifactId>junit</artifactId>
-      <scope>test</scope>
-    </dependency>
-    <dependency>
-      <groupId>org.slf4j</groupId>
-      <artifactId>slf4j-log4j12</artifactId>
-      <scope>test</scope>
-    </dependency>
-    <dependency>
-      <groupId>org.apache.derby</groupId>
-      <artifactId>derby</artifactId>
-      <scope>test</scope>
-    </dependency>
-  </dependencies>
-
-  <build>
-    <plugins>
-      <!-- use per test fork mode to avoid side effects -->
-      <plugin>
-        <artifactId>maven-surefire-plugin</artifactId>
-        <configuration>
-          <forkMode>pertest</forkMode>
-          <systemProperties>
-            <property>
-              <name>derby.stream.error.file</name>
-              <value>target/derby.log</value>
-            </property>
-          </systemProperties>
-        </configuration>
-      </plugin>
-    </plugins>
-  </build>
-=======
     <version>2.9.1</version>
     <relativePath>../../parent</relativePath>
   </parent>
@@ -182,5 +101,4 @@
     </plugins>
   </build>
 
->>>>>>> d8afb789
 </project>